--- conflicted
+++ resolved
@@ -320,16 +320,8 @@
         private val randomMethods = Random::class.java.declaredMethods
 
         override fun visitMethodInsn(opcode: Int, owner: String, name: String, desc: String, itf: Boolean) {
-<<<<<<< HEAD
-            val isInternalInvocation = className == "java/util/concurrent/ThreadLocalRandom"
-            val isThreadLocalRandomMethod = owner == "java/util/concurrent/ThreadLocalRandom"
-            if (!isInternalInvocation && isThreadLocalRandomMethod && opcode == INVOKEVIRTUAL) {
-                adapter.pop()
-                loadRandom()
-=======
             if (opcode == INVOKEVIRTUAL && extendsRandom(owner.replace("/", ".")) && isRandomMethod(name, desc)) {
                 replaceOwnerWithRandom(desc)
->>>>>>> e1977c31
                 adapter.visitMethodInsn(opcode, "java/util/Random", name, desc, itf)
                 return
             }
