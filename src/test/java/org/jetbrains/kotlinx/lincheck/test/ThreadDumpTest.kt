--- conflicted
+++ resolved
@@ -37,13 +37,8 @@
         repeat(iterations) {
             val options = StressOptions()
                 .minimizeFailedScenario(false)
-<<<<<<< HEAD
-                .iterations(100000)
-                .invocationsPerIteration(5)
-=======
                 .iterations(100_000)
                 .invocationsPerIteration(1)
->>>>>>> ff3dd40d
                 .invocationTimeout(100)
             val failure = options.checkImpl(DeadlockOnSynchronizedTest::class.java)
             check(failure is DeadlockWithDumpFailure)
