--- conflicted
+++ resolved
@@ -1126,8 +1126,6 @@
             }
             return adapter.visitAnnotation(descriptor, visible)
         }
-<<<<<<< HEAD
-=======
 
         override fun visitMethodInsn(
             opcode: Int,
@@ -1176,60 +1174,18 @@
 
     private open inner class ManagedStrategyMethodVisitor(protected val methodName: String, val adapter: GeneratorAdapter) : MethodVisitor(ASM_API, adapter) {
         private var lineNumber = 0
->>>>>>> 82310538
-
-        override fun visitMethodInsn(
-            opcode: Int,
-            owner: String?,
-            name: String?,
-            descriptor: String?,
-            isInterface: Boolean
-        ) {
-            if (!superConstructorCalled && opcode == INVOKESPECIAL) {
-                superConstructorCalled = true
-            }
-            if (owner !== null && owner.startsWith("org/jetbrains/kotlinx/lincheck/nvm/api/")) {
-                // Here the order of points is crucial - switch point must be before crash point.
-                // The use case is the following: thread switches on the switch point,
-                // then another thread initiates a system crash, force switches to the first thread
-                // which crashes immediately.
-                invokeBeforeNVMOperation()
-                if (name !== null && name.toLowerCase().contains("flush")) invokeBeforeCrashPoint()
-            }
-            adapter.visitMethodInsn(opcode, owner, name, descriptor, isInterface)
-        }
-
-        override fun visitInsn(opcode: Int) {
-            if (opcode in returnInstructions) invokeBeforeCrashPoint()
-            adapter.visitInsn(opcode)
-        }
-
-        private fun invokeBeforeCrashPoint() {
-            if (!shouldTransform || !superConstructorCalled) return
+
+        protected fun invokeBeforeIgnoredSectionEntering() {
             loadStrategy()
             loadCurrentThreadNumber()
-            adapter.invokeVirtual(MANAGED_STRATEGY_TYPE, BEFORE_CRASH_METHOD)
-        }
-
-        private fun invokeBeforeNVMOperation() {
-            if (!shouldTransform || !superConstructorCalled) return
+            adapter.invokeVirtual(MANAGED_STRATEGY_TYPE, ENTER_IGNORED_SECTION_METHOD)
+        }
+
+        protected fun invokeAfterIgnoredSectionLeaving() {
             loadStrategy()
             loadCurrentThreadNumber()
-            val tracePointLocal = newTracePointLocal()
-            loadNewCodeLocationAndTracePoint(tracePointLocal, METHOD_TRACE_POINT_TYPE) { iThread, actorId, callStackTrace, ste -> MethodCallTracePoint(iThread, actorId, callStackTrace, methodName, ste) }
-            adapter.invokeVirtual(MANAGED_STRATEGY_TYPE, BEFORE_NVM_OPERATION_METHOD)
-        }
-    }
-
-    private val returnInstructions = listOf(RETURN, ARETURN, DRETURN, FRETURN, IRETURN, LRETURN)
-
-    private open inner class ManagedStrategyMethodVisitor(protected val methodName: String, val adapter: GeneratorAdapter) : MethodVisitor(ASM_API, adapter) {
-        private var lineNumber = 0
-
-        protected fun invokeBeforeIgnoredSectionEntering() = invokeBeforeIgnoredSectionEntering(adapter)
-        protected fun invokeAfterIgnoredSectionLeaving() = invokeAfterIgnoredSectionLeaving(adapter)
-        protected fun loadStrategy() = loadStrategy(adapter)
-        protected fun loadCurrentThreadNumber() = loadCurrentThreadNumber(adapter)
+            adapter.invokeVirtual(MANAGED_STRATEGY_TYPE, LEAVE_IGNORED_SECTION_METHOD)
+        }
 
         protected fun invokeMakeStateRepresentation() {
             if (collectStateRepresentation) {
@@ -1239,8 +1195,17 @@
             }
         }
 
+        protected fun loadStrategy() {
+            adapter.getStatic(MANAGED_STATE_HOLDER_TYPE, ManagedStrategyStateHolder::strategy.name, MANAGED_STRATEGY_TYPE)
+        }
+
         protected fun loadObjectManager() {
             adapter.getStatic(MANAGED_STATE_HOLDER_TYPE, ManagedStrategyStateHolder::objectManager.name, OBJECT_MANAGER_TYPE)
+        }
+
+        protected fun loadCurrentThreadNumber() {
+            loadStrategy()
+            adapter.invokeVirtual(MANAGED_STRATEGY_TYPE, CURRENT_THREAD_NUMBER_METHOD)
         }
 
         // STACK: (empty) -> code location, trace point
@@ -1324,27 +1289,6 @@
             super.visitLineNumber(line, start)
         }
     }
-}
-
-private fun loadStrategy(mv: GeneratorAdapter) {
-    mv.getStatic(MANAGED_STATE_HOLDER_TYPE, ManagedStrategyStateHolder::strategy.name, MANAGED_STRATEGY_TYPE)
-}
-
-private fun loadCurrentThreadNumber(mv: GeneratorAdapter) {
-    loadStrategy(mv)
-    mv.invokeVirtual(MANAGED_STRATEGY_TYPE, CURRENT_THREAD_NUMBER_METHOD)
-}
-
-internal fun invokeBeforeIgnoredSectionEntering(mv: GeneratorAdapter) {
-    loadStrategy(mv)
-    loadCurrentThreadNumber(mv)
-    mv.invokeVirtual(MANAGED_STRATEGY_TYPE, ENTER_IGNORED_SECTION_METHOD)
-}
-
-internal fun invokeAfterIgnoredSectionLeaving(mv: GeneratorAdapter) {
-    loadStrategy(mv)
-    loadCurrentThreadNumber(mv)
-    mv.invokeVirtual(MANAGED_STRATEGY_TYPE, LEAVE_IGNORED_SECTION_METHOD)
 }
 
 /**
