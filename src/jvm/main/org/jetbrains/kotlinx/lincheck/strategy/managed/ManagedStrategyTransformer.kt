--- conflicted
+++ resolved
@@ -22,12 +22,8 @@
 package org.jetbrains.kotlinx.lincheck.strategy.managed
 
 import org.jetbrains.kotlinx.lincheck.*
-<<<<<<< HEAD
-=======
-import org.jetbrains.kotlinx.lincheck.TransformationClassLoader.*
 import org.jetbrains.kotlinx.lincheck.strategy.managed.ManagedCTestConfiguration.Companion.DEFAULT_GUARANTEES
 import org.jetbrains.kotlinx.lincheck.strategy.managed.TracePointConstructors.tracePointConstructors
->>>>>>> f488a9da
 import org.objectweb.asm.*
 import org.objectweb.asm.Opcodes.*
 import org.objectweb.asm.Type
@@ -44,19 +40,8 @@
  * This transformer inserts [ManagedStrategy] methods invocations.
  */
 internal class ManagedStrategyTransformer(
-<<<<<<< HEAD
-    cv: ClassVisitor?,
-    private val tracePointConstructors: MutableList<TracePointConstructor>,
-    private val guarantees: List<ManagedStrategyGuarantee>,
-    private val eliminateLocalObjects: Boolean,
-    private val collectStateRepresentation: Boolean,
-    private val constructTraceRepresentation: Boolean,
-    private val codeLocationIdProvider: CodeLocationIdProvider
+    cv: ClassVisitor?
 ) : ClassVisitor(ASM_API, cv) {
-=======
-    cv: ClassVisitor?
-) : ClassVisitor(ASM_API, ClassRemapper(cv, JavaUtilRemapper())) {
->>>>>>> f488a9da
     private lateinit var className: String
     private var classVersion = 0
     private var fileName: String? = null
@@ -1475,34 +1460,6 @@
     className == "sun.misc.Unsafe" ||
         className == "jdk.internal.misc.Unsafe" ||
         className == "java.lang.invoke.VarHandle" ||
-<<<<<<< HEAD
         className.startsWith("java.util.concurrent.atomic.Atomic") && className.endsWith("FieldUpdater")
-=======
-        className.startsWith("java.util.concurrent.atomic.Atomic") && className.endsWith("FieldUpdater")
-
-/**
- * This class is used for getting the [sun.misc.Unsafe] or [jdk.internal.misc.Unsafe] instance.
- * We need it in some transformed classes from the `java.util.` package,
- * and it cannot be accessed directly after the transformation.
- */
-internal object UnsafeHolder {
-    @Volatile
-    private var theUnsafe: Any? = null
-
-    @JvmStatic
-    fun getUnsafe(unsafeClass: String): Any {
-        if (theUnsafe == null) {
-            try {
-                val f = Class.forName(unsafeClass).getDeclaredField("theUnsafe")
-                f.isAccessible = true
-                theUnsafe = f.get(null)
-            } catch (e: Exception) {
-                throw RuntimeException(wrapInvalidAccessFromUnnamedModuleExceptionWithDescription(e))
-            }
-        }
-        return theUnsafe!!
-    }
-}
-
-private const val eliminateLocalObjects = true
->>>>>>> f488a9da
+
+private const val eliminateLocalObjects = true