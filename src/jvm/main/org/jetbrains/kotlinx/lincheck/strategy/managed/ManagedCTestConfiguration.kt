--- conflicted
+++ resolved
@@ -24,6 +24,7 @@
 import org.jetbrains.kotlinx.lincheck.*
 import org.jetbrains.kotlinx.lincheck.execution.*
 import org.jetbrains.kotlinx.lincheck.nvm.RecoverabilityModel
+import org.jetbrains.kotlinx.lincheck.nvm.RecoverabilityModel
 import org.jetbrains.kotlinx.lincheck.verifier.*
 
 /**
@@ -35,19 +36,12 @@
     generatorClass: Class<out ExecutionGenerator>, verifierClass: Class<out Verifier>,
     val checkObstructionFreedom: Boolean, val hangingDetectionThreshold: Int, val invocationsPerIteration: Int,
     val guarantees: List<ManagedStrategyGuarantee>, requireStateEquivalenceCheck: Boolean, minimizeFailedScenario: Boolean,
-<<<<<<< HEAD
-    sequentialSpecification: Class<*>?, timeoutMs: Long, val eliminateLocalObjects: Boolean, val verboseTrace: Boolean,
-    recoverabilityModel: RecoverabilityModel
+    sequentialSpecification: Class<*>, timeoutMs: Long, val eliminateLocalObjects: Boolean, val verboseTrace: Boolean,
+    customScenarios: List<ExecutionScenario>, recoverabilityModel: RecoverabilityModel
 ) : CTestConfiguration(
     testClass, iterations, threads, actorsPerThread, actorsBefore, actorsAfter, generatorClass, verifierClass,
-    requireStateEquivalenceCheck, minimizeFailedScenario, sequentialSpecification, timeoutMs, recoverabilityModel
-=======
-    sequentialSpecification: Class<*>, timeoutMs: Long, val eliminateLocalObjects: Boolean, val verboseTrace: Boolean,
-    customScenarios: List<ExecutionScenario>
-) : CTestConfiguration(
-    testClass, iterations, threads, actorsPerThread, actorsBefore, actorsAfter, generatorClass, verifierClass,
-    requireStateEquivalenceCheck, minimizeFailedScenario, sequentialSpecification, timeoutMs, customScenarios
->>>>>>> 84fc1608
+    requireStateEquivalenceCheck, minimizeFailedScenario, sequentialSpecification, timeoutMs, customScenarios,
+    recoverabilityModel
 ) {
     companion object {
         const val DEFAULT_INVOCATIONS = 10000
